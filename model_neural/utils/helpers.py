import copy
import itertools
import os
from pathlib import Path
from typing import Callable, List, Tuple, Union

import torch
import torch.nn.functional as F
<<<<<<< HEAD
from model_neural.utils.data_loading import MNISTAudio, collate_audio, collate_contrastive
=======

from model_neural.utils.data_loading import MNISTAudio, collate_audio
>>>>>>> df0d4aa9
from torch import nn, optim
from torch.utils.data import DataLoader

base_dir = Path(__file__).parent.parent.parent
annotations_dir = base_dir / "SDR_metadata.tsv"


def count_parameters(model: nn.Module):
    """Count the number of trainable parameters in a model."""
    return sum(p.numel() for p in model.parameters() if p.requires_grad)

def info_nce_loss(embeddings):

    temperature = 0.1

    cos_sim = F.cosine_similarity(embeddings, embeddings.permute(1,0,2), dim=-1)

    self_mask = torch.eye(cos_sim.shape[0], dtype=torch.bool, device=cos_sim.device)
    cos_sim.masked_fill_(self_mask, -9e15)

    pos_mask = self_mask.roll(shifts=1, dims=0)
    cos_sim = cos_sim / temperature
    nll = -cos_sim[pos_mask] + torch.logsumexp(cos_sim, dim=-1)
    nll = nll.mean()

    comb_sim = torch.cat([cos_sim[pos_mask][:, None],  # First position positive example
                          cos_sim.masked_fill(pos_mask, -9e15)],
                         dim=-1)
    sim_argsort = comb_sim.argsort(dim=-1, descending=True).argmin(dim=-1)

    return nll, sim_argsort


def get_data_loaders(
    train_set: Union[str, List[str]],
    val_set: Union[str, List[str]],
    to_mel: bool = True,
    audio_transforms: List[Tuple[Callable, float]] = None,
    spec_transforms: nn.Module = None,
    batch_size: int = 64,
):
    """
    Get the data loaders for the MNIST audio dataset.

    Args:
        train_set: Name of the train set to use. Can be either a split or list of speakers.
        val_set: Name of the validation set to use.
        to_mel: Whether to convert the raw audio to a mel spectrogram first.
        audio_transforms: A list of raw audio transforms with execution probability.
        spec_transforms: A sequence of spectrogram transforms.
        batch_size: The batch size to use.
    """
    train_set = MNISTAudio(
        annotations_dir=annotations_dir,
        audio_dir=base_dir,
        split=train_set,
        to_mel=to_mel,
        audio_transforms=audio_transforms,
        spec_transforms=spec_transforms,
    )

    # Check if training is unsupervised.
    if spec_transforms.__class__.__name__ == "ContrastiveTransformations":
        collate_fn = collate_contrastive
        spec_transforms_val = spec_transforms
    else:
        collate_fn = collate_audio
        spec_transforms_val = None

    train_loader = DataLoader(
        train_set, batch_size=batch_size, collate_fn=collate_fn, shuffle=True
    )

    validation_set = MNISTAudio(
        annotations_dir=annotations_dir, audio_dir=base_dir, split=val_set, to_mel=to_mel, spec_transforms=spec_transforms_val
    )
    validation_loader = DataLoader(
        validation_set, batch_size=batch_size, collate_fn=collate_fn, shuffle=True
    )

    return train_loader, validation_loader


def train_model(
    model: nn.Module,
    train_set: Union[str, List[str]] = "TRAIN",
    val_set: Union[str, List[str]] = "DEV",
    to_mel: bool = False,
    audio_transforms: List[Tuple[Callable, float]] = None,
    spec_transforms: nn.Module = None,
    lr: float = 0.01,
    weight_decay: float = 0.01,
    step_size: int = 20,
    gamma: float = 0.1,
    batch_size: int = 32,
    label_smoothing: float = 0.0,
    patience: int = 20,
):
    """
    Train a model on a split of subset of speakers of the MNIST audio dataset.

    Args:
        model: The model to train.
        train_set: Name of the train set to use. Can be either a split or list of speakers.
        val_set: Name of the validation set to use.
        to_mel: Whether to convert the raw audio to a mel spectrogram first.
        audio_transforms: A list of raw audio transforms with execution probability.
        spec_transforms: A sequence of spectrogram transforms.
        lr: The learning rate to use.
        weight_decay: The weight decay to use.
        step_size: The step size to use for the learning rate scheduler.
        gamma: The gamma to use for the learning rate scheduler.
        batch_size: The batch size to use.
        label_smoothing: The label smoothing to use.
        patience: The patience to use for early stopping.
    """
    torch.manual_seed(32)
    train_loader, validation_loader = get_data_loaders(
        train_set=train_set,
        val_set=val_set,
        to_mel=to_mel,
        batch_size=batch_size,
        audio_transforms=audio_transforms,
        spec_transforms=spec_transforms,
    )

    device = torch.device("cuda" if torch.cuda.is_available() else "cpu")
    print(f"Using: '{device}' as device for training.")

    model.to(device)
    model_name = model.__class__.__name__

    optimizer = optim.AdamW(model.parameters(), lr=lr, weight_decay=weight_decay)
    scheduler = optim.lr_scheduler.StepLR(optimizer, step_size=step_size, gamma=gamma)

    loss_func = nn.CrossEntropyLoss(label_smoothing=label_smoothing)
    loss_val = None

    # Used for early stopping, if enabled.
    best_loss_val = float("inf")

    n_epochs = 100
    for epoch in range(n_epochs):
        # -------------------- TRAINING --------------------
        model.train()
        losses_train = []
        for batch_idx, (data, target) in enumerate(train_loader):
            data = data.to(device)
            target = target.to(device)

            output = model(data)

            loss = loss_func(output.squeeze(), target)

            optimizer.zero_grad()
            loss.backward()
            optimizer.step()

            losses_train.append(loss.item())

        # -------------------- VALIDATION --------------------
        model.eval()
        losses_val = []
        correct = 0
        with torch.no_grad():
            for data, target in validation_loader:
                data = data.to(device)
                target = target.to(device)
                try:
                    output = model(data)
                    output_sm = F.log_softmax(output, dim=2)

                    loss = loss_func(output_sm.squeeze(), target)

                    pred = output.argmax(dim=2, keepdim=True).squeeze()
                    correct += pred.eq(target).sum().item()

                    losses_val.append(loss.item())
                except RuntimeError:
                    print("Skipping batch due to small sample length.")

        # Update the learning rate of the optimizer
        scheduler.step()

        if epoch % 5 == 0:
            loss_train = sum(losses_train) / len(losses_train)
            loss_val = sum(losses_val) / len(losses_val)
            accuracy = 100.0 * correct / len(validation_loader.dataset)
            print(
                f"Epoch: {epoch} Train-Loss: {loss_train:.6f} "
                f"Val-Loss: {loss_val:.6f} "
                f"Val-Accuracy: {accuracy:.2f} "
            )

        if epoch >= 5:
            loss_val = sum(losses_val) / len(losses_val)
            if loss_val < best_loss_val:
                accuracy = 100.0 * correct / len(validation_loader.dataset)
                print(
                    f"Improved validation loss to {loss_val:.6f} in epoch {epoch}."
                    f" Current accuracy: {accuracy:.2f}. Saving model to disk!"
                )
                best_loss_val = loss_val
                torch.save(
                    model.state_dict(),
                    f"models/{model_name}.pt",
                )
                patience = 20
            elif patience == 0:
                print(f"Validation loss didnt improve further. Stopping training in epoch {epoch}!")
                return model, best_loss_val

            patience -= 1

    return model, loss_val


def optimize_hyperparams(
    model: nn.Module,
    train_set: Union[str, List[str]],
    val_set: Union[str, List[str]],
    to_mel: bool,
    audio_transforms: List[Tuple[Callable, float]],
    spec_transforms: nn.Module,
    learning_rates: List[float],
    weight_decays: List[float],
    step_sizes: List[int],
    gammas: List[float],
):
    """
    Optimize the hyperparameters of a model.

    Args:
        model: The model to optimize.
        train_set: Name of the train set to use. Can be either a split or list of speakers.
        val_set: Name of the validation set to use.
        to_mel: Whether to convert the raw audio to a mel spectrogram first.
        audio_transforms: A list of raw audio transforms with execution probability.
        spec_transforms: A sequence of spectrogram transforms.
        learning_rates: List of learning rates to try.
        weight_decays: List of weight decays to try.
        step_sizes: List of step sizes to try.
        gammas: List of gammas to try.
    """
    grid_space = itertools.product(learning_rates, weight_decays, step_sizes, gammas)
    size_grid_space = len(learning_rates) * len(weight_decays) * len(step_sizes) * len(gammas)

    original_model = model
    model_name = model.__class__.__name__

    best_loss = float("inf")
    best_model = None
    best_params = None

    # Removing old results file.
    if not os.path.exists("./logs"):
        os.mkdir("./logs")

    filename = f"logs/hyp_opt_{model_name}.txt"
    try:
        os.remove(filename)
    except OSError:
        pass

    i = 0
    for lr, weight_decay, step_size, gamma in grid_space:
        i += 1
        print(
            f"\n-------------Training model with parameter combination {i}/{size_grid_space}. -------------"
        )
        # Copying the original model to avoid using weights from previous training runs.
        model = copy.deepcopy(original_model)
        trained_model, loss = train_model(
            model,
            train_set,
            val_set,
            to_mel,
            audio_transforms,
            spec_transforms,
            lr,
            weight_decay,
            step_size,
            gamma,
        )

        # Logging experiment results.
        with open(f"{filename}", 'a') as file:
            file.write(
                f"Iteration: {i}/{size_grid_space},"
                f" Loss: {loss:.4f} for parameters: {lr}, {weight_decay}, {step_size}, {gamma}.\n"
            )

        if loss < best_loss:
            best_loss = loss
            best_model = trained_model
            best_params = {
                "lr": lr,
                "weight_decay": weight_decay,
                "step_size": step_size,
                "gamma": gamma,
            }
            print(
                f"\nNew best model found at iteration {i}/{size_grid_space} with loss: {best_loss:.6f} and params: {best_params}."
            )

    # Save best model to disk and include parameters in filename.
    str_lr = str(best_params["lr"]).replace(".", "")
    str_weight_decay = str(best_params["weight_decay"]).replace(".", "")
    str_step_size = str(best_params["step_size"]).replace(".", "")
    str_gamma = str(best_params["gamma"]).replace(".", "")

    torch.save(
        best_model.state_dict(),
        f"models/{model_name}_{str_lr}_{str_weight_decay}_{str_step_size}_{str_gamma}.pt",
    )
    with open(f"{filename}", "a") as file:
        file.write(f"Best parameters: {best_params}. Best loss: {best_loss}.\n")

    return best_model, best_params

def contrastive_train(
    model: nn.Module,
    train_set: Union[str, List[str]] = "TRAIN",
    val_set: Union[str, List[str]] = "DEV",
    spec_transforms: nn.Module = None,
    lr: float = 0.01,
    weight_decay: float = 0.01,
    batch_size: int = 32,
    patience: int = 20,
):
    torch.manual_seed(32)
    train_loader, validation_loader = get_data_loaders(
        train_set=train_set,
        val_set=val_set,
        batch_size=batch_size,
        spec_transforms=spec_transforms,
    )

    device = torch.device("cuda" if torch.cuda.is_available() else "cpu")
    print(f"Using: '{device}' as device for training.")

    model.to(device)
    model_name = model.__class__.__name__ + "_contrastive"

    optimizer = optim.AdamW(model.parameters(),
                            lr=lr,
                            weight_decay=weight_decay)
    scheduler = optim.lr_scheduler.CosineAnnealingLR(optimizer,
                                                        T_max=500,
                                                        eta_min=lr / 50)

    loss_val = None

    # Used for early stopping, if enabled.
    best_loss_val = float("inf")

    n_epochs = 1000
    for epoch in range(n_epochs):
        # -------------------- TRAINING --------------------
        model.train()
        losses_train = []
        for batch_idx, (data, _) in enumerate(train_loader):
            data = data.to(device)

            output = model(data)

            loss, _ = info_nce_loss(output)

            optimizer.zero_grad()
            loss.backward()
            optimizer.step()

            losses_train.append(loss.item())

        # -------------------- VALIDATION --------------------
        model.eval()
        losses_val = []
        val_top1 =[]
        val_top5 =[]
        with torch.no_grad():
            for data, _ in validation_loader:
                data = data.to(device)
                try:
                    output = model(data)

                    loss, sim_argsort = info_nce_loss(output)
                    losses_val.append(loss.item())
                    val_top1.append((sim_argsort == 0).float().mean())
                    val_top5.append((sim_argsort < 5).float().mean())
                except RuntimeError:
                    print("Skipping batch due to small sample length.")

        # Update the learning rate of the optimizer
        scheduler.step()

        if epoch % 5 == 0:
            loss_train = sum(losses_train) / len(losses_train)
            loss_val = sum(losses_val) / len(losses_val)
            loss_top1 = 100 * (sum(val_top1) / len(val_top1))
            loss_top5 = 100 * sum(val_top5) / len(val_top5)

            print(
                f"Epoch: {epoch} Train-Loss: {loss_train:.4f} "
                f"Val-Loss: {loss_val:.4f} "
                f"Val-Top1: {loss_top1:.2f} "
                f"Val-Top5: {loss_top5:.3f}"
            )

        if epoch >= 5:
            loss_val = sum(losses_val) / len(losses_val)
            if loss_val < best_loss_val:
                print(
                    f"Improved validation loss to {loss_val:.4f} in epoch {epoch}."
                    f" Saving model to disk!"
                )
                best_loss_val = loss_val
                torch.save(
                    model.state_dict(),
                    f"models/{model_name}.pt",
                )
                patience = 20
            elif patience == 0:
                print(f"Validation loss didnt improve further. Stopping training in epoch {epoch}!")
                return model, best_loss_val

            patience -= 1

    return model, loss_val<|MERGE_RESOLUTION|>--- conflicted
+++ resolved
@@ -6,12 +6,9 @@
 
 import torch
 import torch.nn.functional as F
-<<<<<<< HEAD
+
 from model_neural.utils.data_loading import MNISTAudio, collate_audio, collate_contrastive
-=======
-
-from model_neural.utils.data_loading import MNISTAudio, collate_audio
->>>>>>> df0d4aa9
+
 from torch import nn, optim
 from torch.utils.data import DataLoader
 
