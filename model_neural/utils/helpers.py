--- conflicted
+++ resolved
@@ -53,17 +53,6 @@
 
 
 def train_model(
-<<<<<<< HEAD
-        model: nn.Module,
-        lr: float = 0.01,
-        weight_decay: float = 0.01,
-        step_size: int = 20,
-        gamma: float = 0.1,
-        n_epoch: int = 100,
-        batch_size: int = 32,
-        early_stopping: bool = True,
-        to_mel: bool = False,
-=======
     model: nn.Module,
     train_set: Union[str, List[str]] = "TRAIN",
     val_set: Union[str, List[str]] = "DEV",
@@ -73,7 +62,6 @@
     step_size: int = 20,
     gamma: float = 0.1,
     batch_size: int = 32,
->>>>>>> 93996c1f
 ):
     """
     Train a model on a split of subset of speakers of the MNIST audio dataset.
@@ -186,14 +174,6 @@
 
 
 def optimize_hyperparams(
-<<<<<<< HEAD
-        model: nn.Module,
-        learning_rates: List[float],
-        weight_decays: List[float],
-        step_sizes: List[int],
-        gammas: List[float],
-        to_mel: bool = False,
-=======
     model: nn.Module,
     train_set: Union[str, List[str]],
     val_set: Union[str, List[str]],
@@ -202,7 +182,6 @@
     weight_decays: List[float],
     step_sizes: List[int],
     gammas: List[float],
->>>>>>> 93996c1f
 ):
     """
     Optimize the hyperparameters of a model.
